const express = require('express');
const methodOverride = require('method-override');
const app = express();
const path = require('path');
const fs = require('fs');
const multer = require('multer');
const mysql = require('mysql2/promise');
const port = process.env.PORT || 3000;

// Database connection pool
const pool = mysql.createPool({
  host: 'localhost',       
  user: 'root',            
<<<<<<< HEAD
  password: 'root', 
=======
  password: '123456', 
>>>>>>> 9c49d996
  database: 'malawi_tourism',
  waitForConnections: true,
  connectionLimit: 10,
  queueLimit: 0
});

// Initialize database tables
async function initializeDatabase() {
  try {
    await pool.query(`
      CREATE TABLE IF NOT EXISTS contacts (
        id INT AUTO_INCREMENT PRIMARY KEY,
        name VARCHAR(255) NOT NULL,
        email VARCHAR(255) NOT NULL,
        message TEXT NOT NULL,
        createdAt TIMESTAMP DEFAULT CURRENT_TIMESTAMP
      )
    `);
  } catch (err) {
    console.error('Error initializing database:', err);
  }
}

// Call the initialization function
initializeDatabase();

// Set EJS as the view engine and set views directory
app.set('view engine', 'ejs');
app.set('views', path.join(__dirname, 'views'));

// Configure multer for file uploads
const storage = multer.diskStorage({
  destination: function (req, file, cb) {
    // Create the directory if it doesn't exist
    const uploadPath = path.join(__dirname, 'public/images/uploads');
    if (!fs.existsSync(uploadPath)) {
      fs.mkdirSync(uploadPath, { recursive: true });
    }
    cb(null, uploadPath);
  },
  filename: function (req, file, cb) {
    // Create a unique filename with timestamp
    const uniqueSuffix = Date.now() + '-' + Math.round(Math.random() * 1E9);
    cb(null, 'blog-' + uniqueSuffix + path.extname(file.originalname));
  }
});

const upload = multer({ 
  storage: storage,
  limits: {
    fileSize: 10 * 1024 * 1024, // 5MB limit
  },
  fileFilter: function (req, file, cb) {
    // Accept images only
    if (!file.originalname.match(/\.(jpg|jpeg|png|gif)$/)) {
      return cb(new Error('Only image files are allowed!'), false);
    }
    cb(null, true);
  }
});

// Serve static files
app.use(express.static(path.join(__dirname, 'public')));

app.use(express.urlencoded({ extended: true }));
app.use(methodOverride('_method'));

// Routes
app.get('/', async (req, res) => {
  try {
    const [rows] = await pool.query('SELECT * FROM posts ORDER BY createdAt DESC');
    res.render('index', {
      posts: rows,
      title: 'Malawi Tourism Blog - Discover the Beauty of Malawi'
    });
  } catch (err) {
    console.error(err);
    res.status(500).render('error', { 
      message: 'Database error',
      title: 'Error - Malawi Tourism Blog'
    });
  }
});

// Redirect 
app.get('/create', (req, res) => {
  res.redirect('/posts/new');
});

// About page
app.get('/about', (req, res) => {
  res.render('about', {
    title: 'About Us - Malawi Tourism Blog'
  });
});

// Create new post form
app.get('/posts/new', (req, res) => {
  res.render('create', {
    title: '',
    post: {}
  });
});

// View single post
app.get('/posts/:id', async (req, res) => {
  try {
    const [rows] = await pool.query('SELECT * FROM posts WHERE id = ?', [req.params.id]);
    const post = rows[0];
    if (!post) {
      return res.status(404).render('error', { 
        message: 'Post not found',
        title: 'Post Not Found - Malawi Tourism Blog'
      });
    }
    res.render('post', {
      title: `${post.title} - Malawi Tourism Blog`,
      post
    });
  } catch (err) {
    console.error(err);
    res.status(500).render('error', { 
      message: 'Database error',
      title: 'Error - Malawi Tourism Blog'
    });
  }
});

// Create new post (handle form submission)
app.post('/posts', upload.single('image'), async (req, res) => {
  const { title, content } = req.body;
  let image = 'default.jpg'; // Default image

  // If a file was uploaded, use its filename
  if (req.file) {
    image = 'uploads/' + req.file.filename;
  }

  // Validation
  if (!title || !content) {
    return res.status(400).render('create', {
      title: '',
      error: 'Title and content are required',
      post: { title, content }
    });
  }
  
  try {
    const [result] = await pool.query(
      'INSERT INTO posts (title, image, content, createdAt) VALUES (?, ?, ?, NOW())',
      [title, image, content]
    );
    const newId = result.insertId;
    res.redirect(`/posts/${newId}`);
  } catch (err) {
    console.error(err);
    res.status(500).render('create', {
      title: '',
      error: 'Database error while creating post',
      post: { title, content }
    });
  }
});

// Edit post form
app.get('/posts/:id/edit', async (req, res) => {
  try {
    const [rows] = await pool.query('SELECT * FROM posts WHERE id = ?', [req.params.id]);
    const post = rows[0];
    if (!post) {
      return res.status(404).render('error', { 
        message: 'Post not found',
        title: 'Post Not Found - Malawi Tourism Blog'
      });
    }
    res.render('edit', {
      title: `Edit ${post.title} - Malawi Tourism Blog`,
      post
    });
  } catch (err) {
    console.error(err);
    res.status(500).render('error', { 
      message: 'Database error',
      title: 'Error - Malawi Tourism Blog'
    });
  }
});

// Update post (handle edit form submission)
app.put('/posts/:id', upload.single('image'), async (req, res) => {
  const { title, content, removeImage } = req.body;
  
  // Validation
  if (!title || !content) {
    return res.status(400).render('edit', {
      title: 'Edit blog post - Malawi Tourism Blog',
      error: 'Title and content are required',
      post: { id: req.params.id, title, content }
    });
  }

  try {
    const [rows] = await pool.query('SELECT * FROM posts WHERE id = ?', [req.params.id]);
    if (rows.length === 0) {
      return res.status(404).render('error', { 
        message: 'Post not found',
        title: 'Post Not Found - Malawi Tourism Blog'
      });
    }

    let image = rows[0].image;
    
    // Handle image removal
    if (removeImage === 'true') {
      image = 'default.jpg';
    }
    
    // If a new file was uploaded, use its filename
    if (req.file) {
      image = 'uploads/' + req.file.filename;
    }

    await pool.query(
      'UPDATE posts SET title = ?, image = ?, content = ? WHERE id = ?',
      [title, image, content, req.params.id]
    );
    res.redirect(`/posts/${req.params.id}`);
  } catch (err) {
    console.error(err);
    res.status(500).render('edit', {
      title: 'Edit blog post - Malawi Tourism Blog',
      error: 'Database error while updating post',
      post: { id: req.params.id, title, content }
    });
  }
});

// Delete post
app.delete('/posts/:id', async (req, res) => {
  try {
    const [result] = await pool.query('DELETE FROM posts WHERE id = ?', [req.params.id]);
    if (result.affectedRows === 0) {
      return res.status(404).render('error', { 
        message: 'Post not found',
        title: 'Post Not Found - Malawi Tourism Blog'
      });
    }
    res.redirect('/');
  } catch (err) {
    console.error(err);
    res.status(500).render('error', { 
      message: 'Database error',
      title: 'Error - Malawi Tourism Blog'
    });
  }
});

// Contact page
app.get('/contact', (req, res) => {
  res.render('contact', {
    title: 'Contact Us - Malawi Tourism Blog'
  });
});

// Process contact form submission
app.post('/contact', async (req, res) => {
  const { name, email, message } = req.body;
  
  if (!name || !email || !message) {
    return res.status(400).render('contact', {
      title: 'Contact Us - Malawi Tourism Blog',
      error: 'All fields are required',
      formData: { name, email, message }
    });
  }

  try {
    // Insert the contact form data
    await pool.query(
      'INSERT INTO contacts (name, email, message) VALUES (?, ?, ?)',
      [name, email, message]
    );

    // Show success message
    res.render('contact', {
      title: 'Contact Us - Malawi Tourism Blog',
      success: 'Thank you for your message! We will get back to you soon.'
    });
  } catch (err) {
    console.error('Error saving contact:', err);
    res.status(500).render('contact', {
      title: 'Contact Us - Malawi Tourism Blog',
      error: 'Sorry, there was an error saving your message. Please try again.',
      formData: { name, email, message }
    });
  }
});



// Error handling for file uploads
app.use((error, req, res, next) => {
  if (error instanceof multer.MulterError) {
    if (error.code === 'LIMIT_FILE_SIZE') {
      return res.status(400).render('create', {
        title: 'Create a new blog post - Malawi Tourism Blog',
        error: 'File size exceeds the 5MB limit.',
        post: { title: req.body.title, content: req.body.content }
      });
    }
  } else if (error) {
    return res.status(400).render('create', {
      title: 'Create a new blog post - Malawi Tourism Blog',
      error: error.message,
      post: { title: req.body.title, content: req.body.content }
    });
  }
  next();
});

// Handle 404 errors
app.use((req, res) => {
  res.status(404).render('error', {
    message: 'Page not found. The requested URL was not found on this server.',
    title: 'Page Not Found - Malawi Tourism Blog'
  });
});

// Start the server
app.listen(port, () => {
  console.log(`Server is running on http://localhost:${port}`);
});<|MERGE_RESOLUTION|>--- conflicted
+++ resolved
@@ -11,11 +11,7 @@
 const pool = mysql.createPool({
   host: 'localhost',       
   user: 'root',            
-<<<<<<< HEAD
-  password: 'root', 
-=======
   password: '123456', 
->>>>>>> 9c49d996
   database: 'malawi_tourism',
   waitForConnections: true,
   connectionLimit: 10,
